--- conflicted
+++ resolved
@@ -397,19 +397,12 @@
   }
 
   onAddNode() {
-<<<<<<< HEAD
-    this._drawerStore.addNode({
-      id: uuid(),
-      kind: 'instruction',
-      label: 'TokenProgram\nINIT ACCOUNT 1',
-      image: 'url(assets/images/initAccount1.png)'
-    });
-=======
     this._drawerStore.addNode(
       {
         id: uuid(),
         kind: 'faucet',
-        label: 'Canilla #50',
+        label: 'TokenProgram\nINIT ACCOUNT 1',
+        image: 'url(assets/images/initAccount1.png)'
       },
       {
         emitEvent: true,
@@ -417,6 +410,5 @@
         emitDeleteEvent: true,
       }
     );
->>>>>>> 3a57e3f8
   }
 }