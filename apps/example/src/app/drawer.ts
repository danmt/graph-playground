--- conflicted
+++ resolved
@@ -9,19 +9,6 @@
   type: 'Init';
 }
 
-<<<<<<< HEAD
-export interface AddNodeEvent {
-  type: 'AddNode';
-  payload: {
-    id: string;
-    kind: string;
-    label: string;
-    image: string;
-  };
-}
-
-=======
->>>>>>> d08bff51
 export interface AddNodeSuccessEvent {
   type: 'AddNodeSuccess';
   payload: {
@@ -29,36 +16,6 @@
     kind: string;
     label: string;
     image: string;
-<<<<<<< HEAD
-  };
-}
-
-export interface AddEdgePreviewEvent {
-  type: 'AddEdgePreview';
-  payload: {
-    id: string;
-    source: string;
-    target: string;
-  };
-}
-
-export interface RemoveEdgePreviewEvent {
-  type: 'RemoveEdgePreview';
-  payload: {
-    id: string;
-    source: string;
-    target: string;
-  };
-}
-
-export interface AddEdgeEvent {
-  type: 'AddEdge';
-  payload: {
-    id: string;
-    source: string;
-    target: string;
-=======
->>>>>>> d08bff51
   };
 }
 
@@ -200,20 +157,12 @@
           'border-width': 0,
           'border-opacity': 0,
           'background-opacity': 0,
-<<<<<<< HEAD
           "font-size": "12px",
-=======
-          'font-size': '12px',
->>>>>>> d08bff51
           shape: 'round-rectangle',
           'text-valign': 'center',
           'text-halign': 'center',
           'text-max-width': '150px',
-<<<<<<< HEAD
           'text-wrap': "wrap",
-=======
-          'text-wrap': 'wrap',
->>>>>>> d08bff51
           'text-margin-x': 10,
           'text-margin-y': -5,
           'text-justification': 'left',
@@ -221,11 +170,7 @@
           content: 'data(label)',
           'background-position-x': '0',
           'background-image': 'data(image)',
-<<<<<<< HEAD
           'color': 'white',
-=======
-          color: 'white',
->>>>>>> d08bff51
         },
       },
       {
@@ -279,7 +224,6 @@
       nodes,
       edges,
     },
-<<<<<<< HEAD
   }).nodeHtmlLabel([{
     query: '.l1',
     tpl: function() {
@@ -300,18 +244,6 @@
       }
     }
 ]);;
-=======
-  }).nodeHtmlLabel([
-    {
-      query: '.l1',
-      valignBox: 'top',
-      halignBox: 'left',
-      tpl: function () {
-        return '<p class="bp-node-label">.</p>';
-      },
-    },
-  ]);
->>>>>>> d08bff51
 
 export class Drawer {
   private _layout: cytoscape.Layouts | null = null;
@@ -333,23 +265,6 @@
     this.setupEdgeContextMenu();
     this.setupEdgeHandles();
     // Listen to events
-<<<<<<< HEAD
-    this._graph.on('add', 'node', (ev) => {
-      const node = ev.target;
-      const nodeData = node.data();
-
-      if (nodeData.emitCreateEvent) {
-        this._event.next({
-          type: 'AddNodeSuccess',
-          payload: {
-            id: nodeData.id,
-            kind: nodeData.kind,
-            label: nodeData.label,
-            image: nodeData.image
-          },
-        });
-      }
-=======
 
     this._graph.on('local.node-added', (ev, ...extraParams) => {
       const node = extraParams[0] as cytoscape.NodeDataDefinition;
@@ -363,7 +278,6 @@
           image: node['image'],
         },
       });
->>>>>>> d08bff51
     });
 
     this._graph.on('server.node-added', (ev, ...extraParams) => {
@@ -528,19 +442,12 @@
                 {
                   id: uuid(),
                   kind: 'faucet',
-<<<<<<< HEAD
-                  label: 'Canilla #2',
-                  image: '',
-                  emitChanges: true,
-                }
-=======
                   label: 'TokenProgram\nINIT ACCOUNT 1',
                   image: 'url(assets/images/initAccount1.png)',
                 },
                 edge.data().source,
                 edge.data().target,
                 edge.id(),
->>>>>>> d08bff51
               );
             }
           },
@@ -599,40 +506,9 @@
     this.setupLayout(this._rankDir);
   }
 
-<<<<<<< HEAD
-  addNode(
-    data: cytoscape.NodeDataDefinition,
-    options: {
-      emitEvent: boolean;
-      emitCreateEvent: boolean;
-      emitDeleteEvent: boolean;
-    }
-  ) {
-    if (options.emitEvent) {
-      this._event.next({
-        type: 'AddNode',
-        payload: {
-          id: data.id ?? '',
-          kind: data['kind'],
-          label: data['label'],
-          image: data['image'],
-        },
-      });
-    }
-    this._graph.add({
-      data: {
-        ...data,
-        emitCreateEvent: options.emitCreateEvent,
-        emitDeleteEvent: options.emitDeleteEvent,
-      },
-      group: 'nodes',
-      classes: 'l1'
-    });
-=======
   addNode(node: cytoscape.NodeDataDefinition) {
     this._graph.add({ data: node, group: 'nodes' });
     this._graph.emit('local.node-added', [node]);
->>>>>>> d08bff51
   }
 
   addNodeToEdge(
@@ -641,23 +517,6 @@
     target: string,
     edgeId: string,
   ) {
-<<<<<<< HEAD
-    this._event.next({
-      type: 'AddNodeToEdge',
-      payload: {
-        source: sourceId,
-        target: targetId,
-        edgeId,
-        node: {
-          id: data.id ?? '',
-          kind: data['kind'],
-          label: data['label'],
-          image: data['image'],
-        },
-      },
-    });
-=======
->>>>>>> d08bff51
     this._graph.remove(`edge[id = '${edgeId}']`);
     this._graph.add([
       {
