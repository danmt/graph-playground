import * as cytoscape from 'cytoscape';
import { MenuInstance } from 'cytoscape-cxtmenu';
import { DagreLayoutOptions } from 'cytoscape-dagre';
import { EdgeHandlesInstance } from 'cytoscape-edgehandles';
import { BehaviorSubject } from 'rxjs';
import { v4 as uuid } from 'uuid';

export interface InitEvent {
  type: 'Init';
}

export interface AddNodeEvent {
  type: 'AddNode';
  payload: {
    id: string;
    kind: string;
    label: string;
    image: string;
  };
}

export interface AddNodeSuccessEvent {
  type: 'AddNodeSuccess';
  payload: {
    id: string;
    kind: string;
    label: string;
    image: string;
  };
}

export interface AddEdgePreviewEvent {
  type: 'AddEdgePreview';
  payload: {
    id: string;
    source: string;
    target: string;
  };
}

export interface RemoveEdgePreviewEvent {
  type: 'RemoveEdgePreview';
  payload: {
    id: string;
    source: string;
    target: string;
  };
}

export interface AddEdgeEvent {
  type: 'AddEdge';
  payload: {
    id: string;
    source: string;
    target: string;
  };
}

export interface AddEdgeSuccessEvent {
  type: 'AddEdgeSuccess';
  payload: {
    id: string;
    source: string;
    target: string;
  };
}

export interface AddNodeToEdgeEvent {
  type: 'AddNodeToEdge';
  payload: {
    source: string;
    target: string;
    edgeId: string;
    node: {
      id: string;
      kind: string;
      label: string;
      image: string;
    };
  };
}

export interface AddNodeToEdgeSuccessEvent {
  type: 'AddNodeToEdgeSuccess';
  payload: string;
}

export interface UpdateNodeEvent {
  type: 'UpdateNode';
  payload: string;
}

export interface DeleteNodeEvent {
  type: 'DeleteNode';
  payload: string;
}

export interface DeleteNodeSuccessEvent {
  type: 'DeleteNodeSuccess';
  payload: string;
}

export interface ViewNodeEvent {
  type: 'ViewNode';
  payload: string;
}

export interface DeleteEdgeEvent {
  type: 'DeleteEdge';
  payload: string;
}

export interface DeleteEdgeSuccessEvent {
  type: 'DeleteEdgeSuccess';
  payload: string;
}

export type DrawerEvent =
  | InitEvent
  | AddNodeEvent
  | AddNodeSuccessEvent
  | AddEdgeEvent
  | AddEdgeSuccessEvent
  | AddEdgePreviewEvent
  | RemoveEdgePreviewEvent
  | AddNodeToEdgeEvent
  | AddNodeToEdgeSuccessEvent
  | UpdateNodeEvent
  | DeleteNodeEvent
  | DeleteNodeSuccessEvent
  | ViewNodeEvent
  | DeleteEdgeEvent
  | DeleteEdgeSuccessEvent;

export const isInitEvent = (event: DrawerEvent): event is InitEvent => {
  return event.type === 'Init';
};

export const isAddNodeEvent = (event: DrawerEvent): event is AddNodeEvent => {
  return event.type === 'AddNode';
};

export const isAddNodeSuccessEvent = (
  event: DrawerEvent
): event is AddNodeSuccessEvent => {
  return event.type === 'AddNodeSuccess';
};

export const isAddNodeToEdgeEvent = (
  event: DrawerEvent
): event is AddNodeToEdgeEvent => {
  return event.type === 'AddNodeToEdge';
};

export const isAddNodeToEdgeSuccessEvent = (
  event: DrawerEvent
): event is AddNodeToEdgeSuccessEvent => {
  return event.type === 'AddNodeToEdgeSuccess';
};

export const isUpdateNodeEvent = (
  event: DrawerEvent
): event is UpdateNodeEvent => {
  return event.type === 'UpdateNode';
};

export const isDeleteNodeEvent = (
  event: DrawerEvent
): event is DeleteNodeEvent => {
  return event.type === 'DeleteNode';
};

export const isDeleteNodeSuccessEvent = (
  event: DrawerEvent
): event is DeleteNodeSuccessEvent => {
  return event.type === 'DeleteNodeSuccess';
};

export const isViewNodeEvent = (event: DrawerEvent): event is ViewNodeEvent => {
  return event.type === 'ViewNode';
};

export const isDeleteEdgeEvent = (
  event: DrawerEvent
): event is DeleteEdgeEvent => {
  return event.type === 'DeleteEdge';
};

export const isDeleteEdgeSuccessEvent = (
  event: DrawerEvent
): event is DeleteEdgeSuccessEvent => {
  return event.type === 'DeleteEdgeSuccess';
};

export const createGraph = (
  container: HTMLElement,
  nodes: cytoscape.NodeDefinition[],
  edges: cytoscape.EdgeDefinition[]
) =>
  cytoscape({
    container,
    boxSelectionEnabled: false,
    autounselectify: true,
    style: [
      // Style all nodes/edges
      {
        selector: 'node',
        style: {
          width: 280,
          height: 85,
          'background-width': '280px',
          'background-height': '85px',
          'border-color': '#565656',
          'border-width': 0,
          'border-opacity': 0,
          'background-opacity': 0,
          "font-size": "12px",
          shape: 'round-rectangle',
          'text-valign': 'center',
          'text-halign': 'center',
          'text-max-width': '150px',
          'text-wrap': "wrap",
          'text-margin-x': 10,
          'text-margin-y': -5,
          'text-justification': 'left',
          'line-height': 1.3,
          content: 'data(label)',
          'background-position-x': '0',
          'background-image': 'data(image)',
          'color': 'white',
        },
      },
      {
        selector: 'edge',
        style: {
          'curve-style': 'bezier',
          width: 6,
          'target-arrow-shape': 'triangle',
          'line-color': '#5E6469',
          'target-arrow-color': '#5E6469',
          'source-endpoint': 'inside-to-node',
        },
      },
      // Style the edge handles extension
      {
        selector: '.eh-hover',
        style: {
          'background-color': 'red',
        },
      },
      {
        selector: '.eh-source',
        style: {
          'border-width': 2,
          'border-color': 'red',
        },
      },
      {
        selector: '.eh-target',
        style: {
          'border-width': 2,
          'border-color': 'red',
        },
      },
      {
        selector: '.eh-preview, .eh-ghost-edge',
        style: {
          'line-color': 'red',
          'target-arrow-color': 'red',
          'source-arrow-color': 'red',
        },
      },
      {
        selector: '.eh-ghost-edge.eh-preview-active',
        style: {
          opacity: 0,
        },
      },
    ],
    elements: {
      nodes,
      edges,
    },
  }).nodeHtmlLabel([{
    query: '.l1',
    valignBox: "top",
    halignBox: "left",
    tpl: function() {
        return '<p class="bp-node-label">.</p>';
    }
    },
]);;

export class Drawer {
  private _layout: cytoscape.Layouts | null = null;
  private _nodeCxtMenu: MenuInstance | null = null;
  private _edgeCxtMenu: MenuInstance | null = null;
  private _edgeHandles: EdgeHandlesInstance | null = null;
  private _rankDir: 'TB' | 'LR' = 'TB';

  private readonly _event = new BehaviorSubject<DrawerEvent>({ type: 'Init' });
  readonly event$ = this._event.asObservable();

  constructor(private readonly _graph: cytoscape.Core) {}

  initialize() {
    // Set up graph layout
    this.setupLayout();
    // Set up extensions
    this.setupNodeContextMenu();
    this.setupEdgeContextMenu();
    this.setupEdgeHandles();
    // Listen to events
    this._graph.on('add', 'node', (ev) => {
      const node = ev.target;
      const nodeData = node.data();

      if (nodeData.emitCreateEvent) {
        this._event.next({
          type: 'AddNodeSuccess',
          payload: {
            id: nodeData.id,
            kind: nodeData.kind,
            label: nodeData.label,
            image: nodeData.image
          },
        });
      }
    });

    this._graph.on('remove', 'node', (ev) => {
      const node = ev.target;
      const nodeData = node.data();

      if (nodeData.emitDeleteEvent) {
        this._event.next({
          type: 'DeleteNodeSuccess',
          payload: nodeData.id,
        });
      }
    });

    this._graph.on('ehpreviewon', (_, ...extraParams) => {
      const source = [
        ...(extraParams as unknown[]),
      ][0] as cytoscape.NodeSingular;
      const target = [
        ...(extraParams as unknown[]),
      ][1] as cytoscape.NodeSingular;

      this._event.next({
        type: 'AddEdgePreview',
        payload: {
          id: `${source.id()}/${target.id()}`,
          source: source.id(),
          target: target.id(),
        },
      });
    });

    this._graph.on('ehpreviewoff', (_, ...extraParams) => {
      const source = [
        ...(extraParams as unknown[]),
      ][0] as cytoscape.NodeSingular;
      const target = [
        ...(extraParams as unknown[]),
      ][1] as cytoscape.NodeSingular;

      this._event.next({
        type: 'RemoveEdgePreview',
        payload: {
          id: `${source.id()}/${target.id()}`,
          source: source.id(),
          target: target.id(),
        },
      });
    });

    this._graph.on('ehcomplete', (_, ...extraParams) => {
      const edge = [...(extraParams as unknown[])][2] as cytoscape.EdgeSingular;
      const edgeData = edge.data();

      edge.data({ isPreview: false });

      if (edgeData.emitChanges) {
        this._event.next({
          type: 'AddEdgeSuccess',
          payload: {
            id: edgeData.id,
            source: edgeData.source,
            target: edgeData.target,
          },
        });
      }
    });

    this._graph.on('add', 'edge', (ev) => {
      const edge = ev.target;
      const edgeData = edge.data();

      if (edgeData.emitCreateEvent && !edgeData.isPreview) {
        this._event.next({
          type: 'AddEdgeSuccess',
          payload: {
            id: edgeData.id,
            source: edgeData.source,
            target: edgeData.target,
          },
        });
      }
    });

    this._graph.on('remove', 'edge', (ev) => {
      const edge = ev.target;
      const edgeData = edge.data();

      if (edgeData.emitDeleteEvent && !edgeData.isPreview) {
        this._event.next({
          type: 'DeleteEdgeSuccess',
          payload: edgeData.id,
        });
      }
    });
  }

  setupNodeContextMenu() {
    this._nodeCxtMenu = this._graph.cxtmenu({
      selector: 'node',
      commands: [
        {
          content: 'info',
          select: (node) => {
            if (node.isNode()) {
              this._event.next({ type: 'ViewNode', payload: node.id() });
            }
          },
        },
        {
          content: 'edit',
          select: (node) => {
            if (node.isNode()) {
              this._event.next({ type: 'UpdateNode', payload: node.id() });
            }
          },
        },
        {
          content: 'delete',
          select: (node) => {
            if (node.isNode()) {
              this.removeNodeFromGraph(node.id(), { emitEvent: true });
            }
          },
        },
      ],
    });
  }

  setupEdgeContextMenu() {
    this._edgeCxtMenu = this._graph.cxtmenu({
      selector: 'edge',
      commands: [
        {
          content: 'add',
          select: (edge) => {
            if (edge.isEdge()) {
              this.addNodeToEdge(
                edge.data().source,
                edge.data().target,
                edge.id(),
                {
                  id: uuid(),
                  kind: 'faucet',
                  label: 'Canilla #2',
                  image: '',
                  emitChanges: true,
                }
              );
            }
          },
        },
        {
          content: 'delete',
          select: (edge) => {
            if (edge.isEdge()) {
              this.removeEdgeFromGraph(edge.id(), { emitEvent: false });
            }
          },
        },
      ],
    });
  }

  setupEdgeHandles() {
    this._edgeHandles = this._graph.edgehandles({
      snap: true,
      canConnect: (source, target) => {
        if (source.id() === target.id()) {
          return false;
        }

        const element = this._graph.getElementById(
          `${source.id()}/${target.id()}`
        );

        return element.id() === undefined;
      },
      edgeParams: (source, target) => {
        return {
          data: {
            id: `${source.id()}/${target.id()}`,
            emitChanges: true,
            isPreview: true,
          },
        };
      },
    });
  }

  setupLayout(rankDir: 'TB' | 'LR' = 'TB') {
    this._rankDir = rankDir;
    this._layout = this._graph.makeLayout({
      name: 'dagre',
      directed: true,
      padding: 10,
      rankDir,
      spacingFactor: 1.5,
      fit: true,
      nodeDimensionsIncludeLabels: true,
    } as DagreLayoutOptions);
    this._layout.run();
  }

  restartLayout() {
    this.setupLayout(this._rankDir);
  }

<<<<<<< HEAD
  addNode(data: cytoscape.NodeDataDefinition) {
    this._event.next({
      type: 'AddNode',
      payload: {
        id: data.id ?? '',
        kind: data['kind'],
        label: data['label'],
        image: data['image'],
=======
  addNode(
    data: cytoscape.NodeDataDefinition,
    options: {
      emitEvent: boolean;
      emitCreateEvent: boolean;
      emitDeleteEvent: boolean;
    }
  ) {
    if (options.emitEvent) {
      this._event.next({
        type: 'AddNode',
        payload: {
          id: data.id ?? '',
          kind: data['kind'],
          label: data['label'],
        },
      });
    }
    this._graph.add({
      data: {
        ...data,
        emitCreateEvent: options.emitCreateEvent,
        emitDeleteEvent: options.emitDeleteEvent,
>>>>>>> 3a57e3f8
      },
      group: 'nodes',
    });
<<<<<<< HEAD
    this._graph.add({ data: { ...data, emitChanges: true }, group: 'nodes', classes: 'l1' });
=======
>>>>>>> 3a57e3f8
  }

  addNodeToEdge(
    sourceId: string,
    targetId: string,
    edgeId: string,
    data: cytoscape.NodeDataDefinition
  ) {
    this._event.next({
      type: 'AddNodeToEdge',
      payload: {
        source: sourceId,
        target: targetId,
        edgeId,
        node: {
          id: data.id ?? '',
          kind: data['kind'],
          label: data['label'],
          image: data['image'],
        },
      },
    });
    this._graph.remove(`edge[id = '${edgeId}']`);
    this._graph.add([
      {
        data: { ...data, emitCreateEvent: true, emitDeleteEvent: true },
        group: 'nodes',
      },
      {
        group: 'edges',
        data: {
          source: sourceId,
          target: data.id,
          emitCreateEvent: true,
          emitDeleteEvent: true,
        },
      },
      {
        group: 'edges',
        data: {
          source: data.id,
          target: targetId,
          emitCreateEvent: true,
          emitDeleteEvent: true,
        },
      },
    ]);
  }

  removeNodeFromGraph(id: string, options: { emitEvent: boolean }) {
    if (options.emitEvent) {
      this._event.next({ type: 'DeleteNode', payload: id });
    }
    this._graph.remove(`node[id = '${id}']`);
  }

  addEdge(
    data: cytoscape.EdgeDataDefinition,
    options: {
      emitEvent: boolean;
      emitCreateEvent: boolean;
      emitDeleteEvent: boolean;
    }
  ) {
    if (options.emitEvent) {
      this._event.next({
        type: 'AddEdge',
        payload: {
          id: data.id ?? '',
          source: data['source'],
          target: data['target'],
        },
      });
    }
    this._graph.add({
      data: {
        ...data,
        emitCreateEvent: options.emitCreateEvent,
        emitDeleteEvent: options.emitDeleteEvent,
      },
      group: 'edges',
    });
  }

  removeEdgeFromGraph(id: string, options: { emitEvent: boolean }) {
    if (options.emitEvent) {
      this._event.next({ type: 'DeleteEdge', payload: id });
    }
    this._graph.remove(`edge[id = '${id}']`);
  }

  setDrawMode(drawMode: boolean) {
    if (drawMode) {
      this._edgeHandles?.enableDrawMode();
    } else {
      this._edgeHandles?.disableDrawMode();
    }
  }
}<|MERGE_RESOLUTION|>--- conflicted
+++ resolved
@@ -534,16 +534,6 @@
     this.setupLayout(this._rankDir);
   }
 
-<<<<<<< HEAD
-  addNode(data: cytoscape.NodeDataDefinition) {
-    this._event.next({
-      type: 'AddNode',
-      payload: {
-        id: data.id ?? '',
-        kind: data['kind'],
-        label: data['label'],
-        image: data['image'],
-=======
   addNode(
     data: cytoscape.NodeDataDefinition,
     options: {
@@ -559,6 +549,7 @@
           id: data.id ?? '',
           kind: data['kind'],
           label: data['label'],
+          image: data['image'],
         },
       });
     }
@@ -567,14 +558,9 @@
         ...data,
         emitCreateEvent: options.emitCreateEvent,
         emitDeleteEvent: options.emitDeleteEvent,
->>>>>>> 3a57e3f8
       },
       group: 'nodes',
     });
-<<<<<<< HEAD
-    this._graph.add({ data: { ...data, emitChanges: true }, group: 'nodes', classes: 'l1' });
-=======
->>>>>>> 3a57e3f8
   }
 
   addNodeToEdge(
